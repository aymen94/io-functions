--- conflicted
+++ resolved
@@ -191,21 +191,11 @@
         return right<RuntimeError, request.Response>(response);
       },
       err => {
-<<<<<<< HEAD
-        return left<RuntimeError, request.Response>(
-          err.timeout
-            ? TransientError(`Timeout calling API Proxy API`)
-            : // Fail with a permanent error in case any exception
-              // is thrown during the HTTP request
-              PermanentError(
-                `Permanent error calling API Proxy API: ${err.response.text}`
-              )
-=======
         const errorMsg =
           err.response && err.response.text
             ? err.response.text
             : "unknown error";
-        return left<RuntimeError, ApiProxyResponse>(
+        return left<RuntimeError, request.Response>(
           err.timeout
             ? TransientError(`Timeout calling API Proxy`)
             : // when the server returns an HTTP 5xx error
@@ -213,7 +203,6 @@
               ? TransientError(`Transient error calling API proxy: ${errorMsg}`)
               : // when the server returns some other type of HTTP error
                 PermanentError(`Permanent error calling API Proxy: ${errorMsg}`)
->>>>>>> c14b0094
         );
       }
     );
